--- conflicted
+++ resolved
@@ -4,11 +4,7 @@
 // Returns { ok, pdfBase64, csvBase64 } (pdfBase64 only for download action)
 
 import { sendEmail } from './_lib/email.js';
-<<<<<<< HEAD
 import { createLead } from './_lib/helloleads.js';
-=======
-import { createLead, hasHelloLeads } from './_lib/helloleads.js';
->>>>>>> 7862feec
 import fs from 'fs/promises';
 import path from 'path';
 import { fileURLToPath } from 'url';
