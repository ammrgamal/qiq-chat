--- conflicted
+++ resolved
@@ -34,9 +34,6 @@
 			.view-toggle button{padding:6px 10px;border:1px solid var(--border);border-radius:8px;background:#fff;cursor:pointer}
 			.view-toggle .active{background:var(--brand-primary);color:#fff;border-color:var(--brand-primary)}
 			.layout{display:grid;grid-template-columns:260px 1fr;gap:16px}
-<<<<<<< HEAD
-			.sidebar{position:sticky;top:72px;border:1px solid var(--border);border-radius:12px;padding:12px;height:fit-content;background:#fff}
-=======
 			.sidebar{
 				border:1px solid var(--border);
 				border-radius:12px;
@@ -49,7 +46,6 @@
 				overflow-y:auto;
 				box-shadow:0 2px 8px rgba(0,0,0,0.05);
 			}
->>>>>>> 7862feec
 			.facet{margin-bottom:12px}
 			.facet h3{font-size:14px;margin:6px 0}
 			.facet ul{list-style:none;padding:0;margin:0;max-height:260px;overflow:auto}
@@ -72,15 +68,6 @@
 			.chips{display:flex;gap:6px;flex-wrap:wrap;margin:6px 0}
 			.chip{background:#f3f4f6;border-radius:999px;padding:2px 8px;font-size:12px;color:#374151}
 			.price{background:#eef2ff;color:#3730a3}
-<<<<<<< HEAD
-			.actions{margin-inline-start:auto;display:flex;gap:6px}
-			.btn{border:0;border-radius:10px;padding:8px 10px;background:var(--brand-primary);color:#fff;cursor:pointer;transition:filter .15s ease,transform .06s ease}
-			.btn:hover{filter:brightness(0.92)}
-			.btn:active{transform:translateY(1px)}
-			.btn.secondary{background:var(--brand-muted);color:#fff}
-			.btn.secondary:hover{filter:brightness(0.95)}
-			.btn.ghost{background:#fff;color:var(--brand-primary);border:1px solid var(--border)}
-=======
 			.actions{margin-inline-start:auto;display:flex;gap:6px;flex-wrap:wrap}
 			.btn{border:0;border-radius:10px;padding:8px 12px;background:var(--brand-primary);color:#fff;cursor:pointer;font-weight:500;transition:all 0.2s ease;box-shadow:0 2px 4px rgba(30, 58, 138, 0.2)}
 			.btn:hover{background:#1e40af;transform:translateY(-1px);box-shadow:0 4px 8px rgba(30, 58, 138, 0.3)}
@@ -92,7 +79,6 @@
 			.btn.success:hover{background:#047857;transform:translateY(-1px)}
 			.btn.danger{background:var(--brand-danger);color:#fff;box-shadow:0 2px 4px rgba(220, 38, 38, 0.2)}
 			.btn.danger:hover{background:#b91c1c;transform:translateY(-1px)}
->>>>>>> 7862feec
 			.muted{color:#6b7280}
 			.pagination{display:flex;gap:6px;flex-wrap:wrap;margin:10px 0}
 			.pagination button{padding:6px 10px;border:1px solid var(--border);border-radius:8px;background:#fff;cursor:pointer}
@@ -365,10 +351,19 @@
 		  chip('Resend', !!env.hasResend),
 		  chip('OpenAI', !!env.hasOpenAI),
 		  chip('Gemini', !!env.hasGemini),
+		  chip('V0', !!env.hasV0),
 		  chip('AUTO_APPROVE', !!env.autoApprove)
 		].join(' ');
 		const el = document.getElementById('qiq-connectivity');
 		if (el) el.innerHTML = html;
+		// Hide V0 launcher when not configured
+		try {
+		  const v0Btn = document.getElementById('openV0UI');
+		  if (v0Btn) {
+			if (!env.hasV0) { v0Btn.style.display = 'none'; }
+			else { v0Btn.style.display = ''; }
+		  }
+		} catch {}
 	  }).catch(()=>{});
 	})();
 	</script>
